--- conflicted
+++ resolved
@@ -42,11 +42,7 @@
   only:
     - master
     - release
-<<<<<<< HEAD
-    - canary
-=======
     - canary
 env:
   global:
-    - NPM_CONFIG_PROGRESS="false"
->>>>>>> 007a1354
+    - NPM_CONFIG_PROGRESS="false"